/*
 * Copyright (C) 2015 University of Washington
 *
 * Licensed under the Apache License, Version 2.0 (the "License"); you may not use this file except
 * in compliance with the License. You may obtain a copy of the License at
 *
 * http://www.apache.org/licenses/LICENSE-2.0
 *
 * Unless required by applicable law or agreed to in writing, software distributed under the License
 * is distributed on an "AS IS" BASIS, WITHOUT WARRANTIES OR CONDITIONS OF ANY KIND, either express
 * or implied. See the License for the specific language governing permissions and limitations under
 * the License.
 */

package org.opendatakit.common.android.views;

import com.fasterxml.jackson.core.JsonProcessingException;
import org.opendatakit.common.android.data.OrderedColumns;
import org.opendatakit.common.android.listener.DatabaseConnectionListener;
import org.opendatakit.common.android.utilities.ODKFileUtils;
import org.opendatakit.common.android.utilities.WebLogger;
import org.opendatakit.database.service.OdkDbHandle;
import org.opendatakit.database.service.OdkDbInterface;

import java.util.*;
import java.util.concurrent.ExecutorService;
import java.util.concurrent.Executors;
import java.util.concurrent.TimeUnit;

/**
 * @author mitchellsundt@gmail.com
 */
public class ExecutorContext implements DatabaseConnectionListener {
  private static final String TAG = "ExecutorContext";
    private static ExecutorContext currentContext = null;

    private static void updateCurrentContext(ExecutorContext ctxt) {
        if ( currentContext != null ) {
            ctxt.queueRequest(new ExecutorRequest(currentContext));
        }
        currentContext = ctxt;
        // register for database connection status changes
        ctxt.fragment.registerDatabaseConnectionBackgroundListener(ctxt);
    }

    /**
     * The fragment containing the web view.
     * Specifically, the API we need to access.
     */
    private final ICallbackFragment fragment;

  /**
   * The mutex used to guard all of the private data structures:
   *   worker, workQueue, activeConnections, mCacheOrderedDefns
   */
  private final Object mutex = new Object();

   /**
     * Our use of an executor is a bit odd:
     *
     * We need to handle database service disconnections.
     *
     * That requires direct management of the work queue.
     *
     * We still queue actions, but those actions need to pull
     * the request definitions off a work queue that is explicitly
     * managed by the ExecutorContext.
     *
     * The processors effectively record that there is (likely) work
     * to be processed. The work is held here.
     */
    private final ExecutorService worker = Executors.newSingleThreadExecutor();

    /**
     * workQueue should only be accessed by synchronized methods, as it may be
     * accessed in multiple threads.
     */
    private final LinkedList<ExecutorRequest> workQueue = new LinkedList<ExecutorRequest>();

    private Map<String, OdkDbHandle> activeConnections = new HashMap<String, OdkDbHandle>();
    private Map<String, OrderedColumns> mCachedOrderedDefns = new HashMap<String, OrderedColumns>();

    private ExecutorContext(ICallbackFragment fragment) {
        this.fragment = fragment;
        updateCurrentContext(this);
    }

    public static synchronized ExecutorContext getContext(ICallbackFragment fragment) {
      if ( currentContext != null && (currentContext.fragment == fragment)) {
        return currentContext;
      } else {
        return new ExecutorContext(fragment);
      }
    }

  /**
   * if we are not shutting down and there is work to be done then fire an ExecutorProcessor.
   */
  private void triggerExecutorProcessor() {
      // processor is most often NOT discarded
      ExecutorProcessor processor = fragment.newExecutorProcessor(this);
      synchronized (mutex) {
        // we might have drained the queue -- or not.
        if ( !worker.isShutdown() && !worker.isTerminated() && !workQueue.isEmpty() ) {
          worker.execute(processor);
        }
      }
    }

  /**
   * if we are not shutting down then queue a request and fire an ExecutorProcessor.
   * @param request
   */
  public void queueRequest(ExecutorRequest request) {
      // processor is most often NOT discarded
      ExecutorProcessor processor = fragment.newExecutorProcessor(this);
      synchronized (mutex) {
        if ( !worker.isShutdown() && !worker.isTerminated()) {
          // push the request
          workQueue.add(request);
          worker.execute(processor);
        }
      }
    }

  /**
   * @return the next ExecutorRequest or null if the queue is empty
   */
  public ExecutorRequest peekRequest() {
      synchronized (mutex) {
        if (workQueue.isEmpty()) {
          return null;
        } else {
          return workQueue.peekFirst();
        }
      }
    }

  /**
   * Remove the current item from the top of the work queue.
   *
   * @param trigger true if we should fire an ExecutorProcessor.
   */
  public void popRequest(boolean trigger) {
<<<<<<< HEAD
      // processor is most often NOT discarded
      ExecutorProcessor processor = (trigger ? fragment.newExecutorProcessor(this) : null);
      synchronized (mutex) {
         if ( !workQueue.isEmpty() ) {
            workQueue.removeFirst();
         }
        if ( !worker.isShutdown() && !worker.isTerminated() && trigger && !workQueue.isEmpty() ) {
          // signal that we have work...
          worker.execute(processor);
        }
=======
    // processor is most often NOT discarded
    ExecutorProcessor processor = (trigger ? fragment.newExecutorProcessor(this) : null);
    synchronized (mutex) {
		  if ( !workQueue.isEmpty() ) {
		    // remove the last request
        workQueue.removeFirst();
		  }
      if ( !worker.isShutdown() && !worker.isTerminated() && trigger && !workQueue.isEmpty() ) {
        // signal that we have work...
        worker.execute(processor);
>>>>>>> 0e917381
      }
    }
  }

  /**
   * shutdown the worker. This is done within the mutex to ensure that the above methods
   * never throw an unexpected state exception.
   */
    private void shutdownWorker() {
      WebLogger.getLogger(currentContext.getAppName()).i(TAG, "shutdownWorker - shutting down dataif Executor");
      Throwable t = null;
      synchronized (mutex) {
        if ( !worker.isShutdown() && !worker.isTerminated() ) {
          worker.shutdown();
        }
        try {
          worker.awaitTermination(3000L, TimeUnit.MILLISECONDS);
        } catch (Throwable th) {
          t = th;
        }
      }

      if ( t != null ) {
        WebLogger.getLogger(currentContext.getAppName()).w(TAG,
                "shutdownWorker - dataif Executor threw exception while shutting down");
        WebLogger.getLogger(currentContext.getAppName()).printStackTrace(t);
      }
      WebLogger.getLogger(currentContext.getAppName()).i(TAG, "shutdownWorker - dataif Executor has been shut down.");
    }

  /**
   * Get the connection on which this transaction is active.
   *
   * @param transId
   * @return OdkDbHandle
   */
  public OdkDbHandle getActiveConnection(String transId) {
    synchronized (mutex) {
      return activeConnections.get(transId);
    }
  }

  public void registerActiveConnection(String transId, OdkDbHandle dbHandle) {
    boolean alreadyExists = false;
    synchronized (mutex) {
      if ( activeConnections.containsKey(transId) ) {
        alreadyExists = true;
      } else {
        activeConnections.put(transId, dbHandle);
      }
    }
    if ( alreadyExists ) {
      WebLogger.getLogger(currentContext.getAppName()).e(TAG,"transaction id " + transId + " already registered!");
      throw new IllegalArgumentException("transaction id already registered!");
    }
  }

  private String getFirstActiveTransactionId() {
    synchronized (mutex) {
      Set<String> transIds = activeConnections.keySet();
      if ( transIds.isEmpty() ) {
        return null;
      } else {
        return transIds.iterator().next();
      }
    }
  }

  public void removeActiveConnection(String transId) {
    synchronized (mutex) {
      activeConnections.remove(transId);
    }
  }

  public OrderedColumns getOrderedColumns(String tableId) {
    synchronized (mutex) {
      return mCachedOrderedDefns.get(tableId);
    }
  }

  public void putOrderedColumns(String tableId, OrderedColumns orderedColumns) {
    synchronized (mutex) {
      mCachedOrderedDefns.put(tableId, orderedColumns);
    }
  }

  ///////////////////////////////////////////////////////////////////////////////////////////////////////////
  // No direct access to data structures below this point

  /**
   * @return
   */
    public OdkDbInterface getDatabase() {
        return fragment.getDatabase();
    }

    public String getAppName() {
        return fragment.getAppName();
    }

    public void releaseResources(String reason) {
        // TODO: rollback any transactions and close connections
      shutdownWorker();

	  String errorMessage = "releaseResources - shutting down worker (" + reason +
                   ") -- rolling back all transactions and releasing all connections";
      for(;;) {
        ExecutorRequest req = peekRequest();
        if ( req == null ) {
          break;
        }
        try {
           reportError(req.callbackJSON, null, errorMessage);
        } catch(Exception e) {
           WebLogger.getLogger(getAppName()).w(TAG, "releaseResources - exception while "
               + "cancelling outstanding requests");
        } finally {
           popRequest(false);
        }
      }

      WebLogger.getLogger(currentContext.getAppName()).i(TAG, "releaseResources - workQueue has been purged.");

      for (;;) {
        String transId = getFirstActiveTransactionId();
        if ( transId == null ) {
          break;
        }
        OdkDbHandle dbh = getActiveConnection(transId);
        removeActiveConnection(transId);
        if ( dbh == null ) {
          WebLogger.getLogger(getAppName()).w(TAG, "Unexpected failure to retrieve dbHandle for " + transId);
        }
        OdkDbInterface dbInterface = currentContext.getDatabase();
        if ( dbInterface != null ) {
          try {
            dbInterface.closeDatabase(currentContext.getAppName(), dbh);
          } catch (Throwable t) {
            WebLogger.getLogger(currentContext.getAppName()).w(TAG,
                    "releaseResources - Exception thrown while trying to close dbHandle");
            WebLogger.getLogger(currentContext.getAppName()).printStackTrace(t);
          }
        }
      }

      WebLogger.getLogger(currentContext.getAppName()).w(TAG,
              "releaseResources - closed all associated dbHandles");
    }

    public void reportError(String callbackJSON, String transId, String errorMessage) {
      if ( callbackJSON != null ) {
        Map<String, Object> response = new HashMap<String, Object>();
        response.put("callbackJSON", callbackJSON);
        response.put("error", errorMessage);
        if (transId != null) {
          response.put("transId", transId);
        }
        String responseStr = null;
        try {
          responseStr = ODKFileUtils.mapper.writeValueAsString(response);
        } catch (JsonProcessingException e) {
          WebLogger.getLogger(currentContext.getAppName()).e(TAG, "should never have a conversion error");
          WebLogger.getLogger(currentContext.getAppName()).printStackTrace(e);
          throw new IllegalStateException("should never have a conversion error");
        }
        fragment.signalResponseAvailable(responseStr);
      }
    }


    public void reportSuccess(String callbackJSON, String transId, ArrayList<List<Object>> data, Map<String,Object> metadata) {
        Map<String,Object> response = new HashMap<String,Object>();
        response.put("callbackJSON", callbackJSON);
        if ( transId != null ) {
            response.put("transId", transId);
        }
        if ( data != null ) {
            response.put("data", data);
        }
        if ( metadata != null ) {
            response.put("metadata", metadata);
        }
        String responseStr = null;
        try {
            responseStr = ODKFileUtils.mapper.writeValueAsString(response);
        } catch (JsonProcessingException e) {
          WebLogger.getLogger(currentContext.getAppName()).e(TAG, "should never have a conversion error");
          WebLogger.getLogger(currentContext.getAppName()).printStackTrace(e);
          throw new IllegalStateException("should never have a conversion error");
        }
        fragment.signalResponseAvailable(responseStr);
    }

    @Override
    public void databaseAvailable() {
      triggerExecutorProcessor();
    }

    @Override
    public void databaseUnavailable() {
        new ExecutorContext(fragment);
    }

   public synchronized boolean isAlive() {
      return !(worker.isShutdown() || worker.isTerminated());
   }
}<|MERGE_RESOLUTION|>--- conflicted
+++ resolved
@@ -142,29 +142,15 @@
    * @param trigger true if we should fire an ExecutorProcessor.
    */
   public void popRequest(boolean trigger) {
-<<<<<<< HEAD
-      // processor is most often NOT discarded
-      ExecutorProcessor processor = (trigger ? fragment.newExecutorProcessor(this) : null);
-      synchronized (mutex) {
-         if ( !workQueue.isEmpty() ) {
-            workQueue.removeFirst();
-         }
-        if ( !worker.isShutdown() && !worker.isTerminated() && trigger && !workQueue.isEmpty() ) {
-          // signal that we have work...
-          worker.execute(processor);
-        }
-=======
     // processor is most often NOT discarded
     ExecutorProcessor processor = (trigger ? fragment.newExecutorProcessor(this) : null);
     synchronized (mutex) {
-		  if ( !workQueue.isEmpty() ) {
-		    // remove the last request
+      if ( !workQueue.isEmpty() ) {
         workQueue.removeFirst();
-		  }
+      }
       if ( !worker.isShutdown() && !worker.isTerminated() && trigger && !workQueue.isEmpty() ) {
         // signal that we have work...
         worker.execute(processor);
->>>>>>> 0e917381
       }
     }
   }
