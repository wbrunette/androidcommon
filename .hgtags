b9fbd26b250aab226a507e9719e22a1f69a3a07c 2.0 alpha library reorganization
199cc16d9b2280e7bc3421f3cba44bb300a877e1 2.0 alpha shared datamodel
c1e5a922e4ba659be48bde56ac8003d016326f10 ODK Survey 2.0 alpha rev 103
c1e5a922e4ba659be48bde56ac8003d016326f10 ODK Survey 2.0 alpha rev 103
dbc2aebca65568b38299d60e186268db13ba0a4c ODK Survey 2.0 alpha rev 103
5f0b34073bd820eae3498c572fd4a1f45f7e0cbf ODK Tables 2.0 removal of last_mod_time
22136d2400ea00f5c5750d7b69ff32fb578d2a87 ODK Survey 2.0 alpha rev 106
6f42e5ae7eb39fcb1195aa2a5c057dc2c54a79b9 ODK Survey 2.0 alpha rev 106 - before formDef.json changes
<<<<<<< HEAD
e6ccc4345c0df0025980bbe8cdeb83ca5404fac4 ODK Survey prior to directory structure change
e6ccc4345c0df0025980bbe8cdeb83ca5404fac4 ODK Survey prior to directory structure change
ca717f226907327d4af8b766d887a527d779fa0a ODK Survey prior to directory structure change
=======
11840265bd2dfa4f3fadd0080125ef3f48dc57e5 ODK Tables 2.0 rev 6 Alpha 1
11840265bd2dfa4f3fadd0080125ef3f48dc57e5 ODK Tables 2.0 rev 6 Alpha 1
c00f5a6b30e228253a24cadf0a1d405e317f5221 ODK Tables 2.0 rev 6 Alpha 1
c00f5a6b30e228253a24cadf0a1d405e317f5221 ODK Tables 2.0 rev 6 Alpha 1
1c32802204a8ee48c2e2a70cb836e4781afe8db6 ODK Tables 2.0 rev 6 Alpha 1
>>>>>>> 16e2536e
<|MERGE_RESOLUTION|>--- conflicted
+++ resolved
@@ -6,14 +6,11 @@
 5f0b34073bd820eae3498c572fd4a1f45f7e0cbf ODK Tables 2.0 removal of last_mod_time
 22136d2400ea00f5c5750d7b69ff32fb578d2a87 ODK Survey 2.0 alpha rev 106
 6f42e5ae7eb39fcb1195aa2a5c057dc2c54a79b9 ODK Survey 2.0 alpha rev 106 - before formDef.json changes
-<<<<<<< HEAD
+11840265bd2dfa4f3fadd0080125ef3f48dc57e5 ODK Tables 2.0 rev 6 Alpha 1
+11840265bd2dfa4f3fadd0080125ef3f48dc57e5 ODK Tables 2.0 rev 6 Alpha 1
+c00f5a6b30e228253a24cadf0a1d405e317f5221 ODK Tables 2.0 rev 6 Alpha 1
 e6ccc4345c0df0025980bbe8cdeb83ca5404fac4 ODK Survey prior to directory structure change
 e6ccc4345c0df0025980bbe8cdeb83ca5404fac4 ODK Survey prior to directory structure change
 ca717f226907327d4af8b766d887a527d779fa0a ODK Survey prior to directory structure change
-=======
-11840265bd2dfa4f3fadd0080125ef3f48dc57e5 ODK Tables 2.0 rev 6 Alpha 1
-11840265bd2dfa4f3fadd0080125ef3f48dc57e5 ODK Tables 2.0 rev 6 Alpha 1
 c00f5a6b30e228253a24cadf0a1d405e317f5221 ODK Tables 2.0 rev 6 Alpha 1
-c00f5a6b30e228253a24cadf0a1d405e317f5221 ODK Tables 2.0 rev 6 Alpha 1
-1c32802204a8ee48c2e2a70cb836e4781afe8db6 ODK Tables 2.0 rev 6 Alpha 1
->>>>>>> 16e2536e
+1c32802204a8ee48c2e2a70cb836e4781afe8db6 ODK Tables 2.0 rev 6 Alpha 1